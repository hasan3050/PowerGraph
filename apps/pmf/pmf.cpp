--- conflicted
+++ resolved
@@ -404,12 +404,7 @@
   } 
   if (K > 1)
     calc_T(id); 
-<<<<<<< HEAD
-  else 
-      last_iter();
-=======
   else last_iter();
->>>>>>> 80ae10c4
 }
 
 /*
