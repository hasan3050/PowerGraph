--- conflicted
+++ resolved
@@ -34,15 +34,12 @@
 #define ALS_TENSOR_MULT 4
 
 bool BPTF = true;
-<<<<<<< local
+
+
 #define D 120 //diemnsion for U,V
-=======
-#ifndef D
-#define D 120 //diemnsion for U,V
-#endif
+
 #define MAX_ITER 30
 
->>>>>>> other
 int options;
 timer gt;
 using namespace itpp;
