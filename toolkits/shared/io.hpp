/**
 * Copyright (c) 2009 Carnegie Mellon University. 
 *     All rights reserved.
 *
 *  Licensed under the Apache License, Version 2.0 (the "License");
 *  you may not use this file except in compliance with the License.
 *  You may obtain a copy of the License at
 *
 *      http://www.apache.org/licenses/LICENSE-2.0
 *
 *  Unless required by applicable law or agreed to in writing,
 *  software distributed under the License is distributed on an "AS
 *  IS" BASIS, WITHOUT WARRANTIES OR CONDITIONS OF ANY KIND, either
 *  express or implied.  See the License for the specific language
 *  governing permissions and limitations under the License.
 *
 * For more about this software visit:
 *
 *      http://graphlab.org
 *  
 */


#ifndef IO_HPP
#define IO_HPP



#include <omp.h>
#include <vector>
#include <sys/types.h>
#include <sys/stat.h>
#include <fcntl.h>
#include <unistd.h>
#include <sys/mman.h>



#include "mmio.h"
#include "mathlayer.hpp"
#include "types.hpp"
#include <graphlab.hpp>
#include <boost/filesystem/operations.hpp>
#include <boost/filesystem/path.hpp>
#include <boost/algorithm/string/predicate.hpp>
#include <boost/lexical_cast.hpp>

#include <graphlab/macros_def.hpp>


extern bool debug;


enum matrix_market_parser{
   MATRIX_MARKET_3 = 1,
   MATRIX_MARKET_4 = 2,
   MATRIX_MARKET_5 = 3,
   MATRIX_MARKET_6 = 4
};



/*
 * open a file and verify open success
 */
FILE * open_file(const char * name, const char * mode, bool optional = false){
  FILE * f = fopen(name, mode);
  if (f == NULL && !optional){
      perror("fopen failed");
      logstream(LOG_FATAL) <<" Failed to open file" << name << std::endl;
   }
  return f;
}


/*
 * list all existing files inside a specificed directory
 */
std::vector<std::string> list_all_files_in_dir(const std::string & dir, const std::string &prefix){
  namespace fs = boost::filesystem;  
  std::vector<std::string> ret;

  fs::path dir_path(dir);
  fs::directory_iterator end_iter;
  if ( fs::exists(dir_path) && fs::is_directory(dir_path)) {
    for( fs::directory_iterator dir_iter(dir_path) ; dir_iter != end_iter ; ++dir_iter) {
      if (fs::is_regular_file(dir_iter->status()) ) {
<<<<<<< HEAD
#if BOOST_FILESYSTEM_VERSION >= 3
        ret.push_back(dir_iter->path().filename().string());
#else
        ret.push_back(dir_iter->leaf());
=======
        std::string filename;
#if BOOST_FILESYSTEM_VERSION == 2 
        filename = dir_iter->leaf();
#else
        filename = dir_iter->path().filename().string();
>>>>>>> 9ddb8a99
#endif
        if (prefix.size() > 0 && !boost::starts_with(filename,prefix)) 
          continue;
        ret.push_back(filename);
      }
    }
  }
  return ret;
}

/*
 * extract the output from node data ito a vector of values
 */
template<typename graph_type>
vec  fill_output(graph_type * g, bipartite_graph_descriptor & matrix_info, int field_type){
  typedef typename graph_type::vertex_data_type vertex_data_type;

  vec out = zeros(matrix_info.num_nodes(false));
  for (int i = matrix_info.get_start_node(false); i < matrix_info.get_end_node(false); i++){
    out[i] = g->vertex_data(i).get_output(field_type);
  }
  return out;
}

template<typename Graph>
struct matrix_entry {
  typedef Graph graph_type;
  typedef typename graph_type::vertex_id_type vertex_id_type;
  typedef typename graph_type::edge_data_type edge_data_type;
  vertex_id_type source, target;
  edge_data_type edata;
  matrix_entry() : source(0), target(0) { }
  matrix_entry(const vertex_id_type& source, 
               const vertex_id_type& target,
               const edge_data_type& edata) :
    source(source), target(target), edata(edata) { }
}; // end of matrix_entry



template<typename Graph>
bool load_matrixmarket(const std::string& fname,
                       bipartite_graph_descriptor& desc,
                       std::vector< matrix_entry<Graph> >& test_set) {
  typedef Graph graph_type;
  typedef typename graph_type::vertex_id_type vertex_id_type;
  typedef typename graph_type::edge_data_type edge_data_type;
  typedef matrix_entry<graph_type> matrix_entry_type;

  // Open the file 
  FILE* fptr = open_file(fname.c_str(), "r");
  
  // read Matrix market header
  MM_typecode matcode;
  if(mm_read_banner(fptr, &matcode)) {
    logstream(LOG_FATAL) << "Unable to read banner" << std::endl;
  }
  // Screen header type
  if (mm_is_complex(matcode) || !mm_is_matrix(matcode)) {
    logstream(LOG_FATAL) 
      << "Sorry, this application does not support matrixmarket type: "
      <<  mm_typecode_to_str(matcode) << std::endl;
  }
  // load the matrix descriptor
  if(mm_read_mtx_crd_size(fptr, &desc.rows, &desc.cols, &desc.nonzeros)) {
    logstream(LOG_ERROR) << "Error reading dimensions" << std::endl;
  }
  std::cout << "Rows:      " << desc.rows << std::endl
            << "Cols:      " << desc.cols << std::endl
            << "Nonzeros:  " << desc.nonzeros << std::endl;
  std::cout << "Constructing all vertices." << std::endl;
   std::cout << "Adding edges." << std::endl;
  for(size_t i = 0; i < size_t(desc.nonzeros); ++i) {    
    int row = 0, col = 0;  double val = 0;
    if(fscanf(fptr, "%d %d %lg\n", &row, &col, &val) != 3) {
      logstream(LOG_FATAL) 
        << "Error reading file on line: " << i << std::endl;
    } --row; --col;
    ASSERT_LT(row, desc.rows);
    ASSERT_LT(col, desc.cols);
    const vertex_id_type source = row;
    const vertex_id_type target = col + desc.rows;
    const edge_data_type edata(val);
    test_set.push_back(matrix_entry_type(source, target, edata));
  } // end of for loop  
  return true;
} // end of load matrixmarket graph

template<typename Graph>
bool load_matrixmarket_cpp_graph(const std::string& fname,
                             bipartite_graph_descriptor& desc,
                             Graph& graph,
		             bool gzip = false,
			     int parse_type = MATRIX_MARKET_3){ 
  typedef Graph graph_type;
  typedef typename graph_type::vertex_id_type vertex_id_type;
  typedef typename graph_type::edge_data_type edge_data_type;
  typedef matrix_entry<graph_type> matrix_entry_type;

  // Open the file 
  logstream(LOG_INFO) << "Reading matrix market file: " << fname << std::endl;
  //FILE* fptr = open_file(fname.c_str(), "r");
  std::ifstream in_file(fname.c_str(), std::ios::binary);
  boost::iostreams::filtering_stream<boost::iostreams::input> fin;
  if (gzip)
    fin.push(boost::iostreams::gzip_decompressor());
  fin.push(in_file); 
    
  MM_typecode matcode;
  int tmprows, tmpcols, tmpnnz;

    // read Matrix market header
    if(mm_read_cpp_banner(fin, &matcode)) {
      logstream(LOG_FATAL) << "Unable to read banner" << std::endl;
    }
    // Screen header type
    if (mm_is_complex(matcode) || !mm_is_matrix(matcode)) {
      logstream(LOG_FATAL) 
      << "Sorry, this application does not support matrixmarket type: "
      <<  mm_typecode_to_str(matcode) << std::endl;
     return false;
    }
    // load the matrix descriptor
    if(mm_read_cpp_mtx_crd_size(fin, &tmprows, &tmpcols, &tmpnnz)) {
      logstream(LOG_FATAL) << "Error reading dimensions" << std::endl;
    }

  //update dataset size from file only with empty structure
  if (desc.rows == 0 && desc.cols == 0 && desc.nonzeros == 0){
     desc.rows = tmprows; desc.cols = tmpcols; desc.nonzeros = tmpnnz;
  }

  std::cout << "Rows:      " << desc.rows << std::endl
            << "Cols:      " << desc.cols << std::endl
            << "Nonzeros:  " << desc.nonzeros << std::endl;
  std::cout << "Constructing all vertices." << std::endl;

  if ((int)graph.num_vertices() < desc.total())
    graph.resize(desc.total());
  bool is_square = desc.is_square();

  char line[MM_MAX_LINE_LENGTH];

  std::cout << "Adding edges." << std::endl;
  for(size_t i = 0; i < size_t(desc.nonzeros); ++i) {    
    int row = 0, col = 0, inttime = 0, intdate = 0;  
    double val = 0;
    unsigned long long time = 0;
	

    if (fin.eof()){
       if (i < (size_t)(desc.nonzeros - 1))
            logstream(LOG_WARNING) <<"File " << fname << " ended after " << i << " expected lines: " << desc.nonzeros << std::endl;
       break;
    }
    fin.getline(line, MM_MAX_LINE_LENGTH);
    

    //regular matrix market format. [from] [to] [val]
    if (parse_type == MATRIX_MARKET_3){ 
        if(sscanf(line, "%d %d %lg\n", &row, &col, &val) != 3) {
        logstream(LOG_ERROR) 
          << "Error reading file on line: " << i << std::endl;
        return false;
      }
    }
     //extended matrix market format. [from] [to] [val from->to] [val to->from] [ignored] [ignored]
    else if (parse_type == MATRIX_MARKET_4){ 
        if(sscanf(line, "%d %d %llu %lg\n", &row, &col, &time, &val) != 4) {
        logstream(LOG_ERROR) 
          << "Error reading file on line: " << i << std::endl;
        return false;
      }
    }
     //extended matrix market format. [from] [to] [val from->to] [val to->from] [ignored] [ignored]
    else if (parse_type == MATRIX_MARKET_5){ 
        if(sscanf(line, "%d %d %d %d %lg\n", &row, &col, &intdate, &inttime, &val) != 5) {
        logstream(LOG_ERROR) 
          << "Error reading file on line: " << i << std::endl;
        return false;
      }
     //extended matrix market format. [from] [to] [val from->to] [val to->from] [ignored] [ignored]
    }  else if (parse_type == MATRIX_MARKET_6){
      double val2, zero, zero1;
      if(sscanf(line, "%d %d %lg %lg %lg %lg\n", &row, &col, &val, &val2, &zero, &zero1) != 6) {
        logstream(LOG_FATAL) 
          << "Error reading file " << fname << " on line: " << i << std::endl;
        return false;
      }
      val += val2; //sum up to values to have a single undirected link
    }
    else assert(false);

    --row; --col;

    ASSERT_LT(row, desc.rows);
    ASSERT_LT(col, desc.cols);
    ASSERT_GE(row, 0);
    ASSERT_GE(col, 0);
    const vertex_id_type source = row;
    const vertex_id_type target = col + (is_square ? 0 : desc.rows);
    const edge_data_type edata(val);

    if (debug && desc.nonzeros < 100)
      logstream(LOG_INFO)<<"Adding an edge: " << source << "->" << target << " with val: " << std::endl;

    if(is_square && source == target) 
      graph.vertex_data(source).add_self_edge(val);
    else {
     graph.add_edge(source, target, edata); 
      if (mm_is_symmetric(matcode))
        graph.add_edge(target, source, edata);
    }
  } // end of for loop  
  std::cout << "Graph size:    " << graph.num_edges() << std::endl;
  //graph.finalize();
  
   if (gzip)
     fin.pop();
   fin.pop();
   in_file.close();
   return true;
} // end of load matrixmarket graph


template<typename Graph>
bool load_matrixmarket_graph(const std::string& fname,
                             bipartite_graph_descriptor& desc,
                             Graph& graph,
			     int parse_type = MATRIX_MARKET_3){ 
  typedef Graph graph_type;
  typedef typename graph_type::vertex_id_type vertex_id_type;
  typedef typename graph_type::edge_data_type edge_data_type;
  typedef matrix_entry<graph_type> matrix_entry_type;

  // Open the file 
  logstream(LOG_INFO) << "Reading matrix market file: " << fname << std::endl;
  FILE* fptr = open_file(fname.c_str(), "r");
  
  // read Matrix market header
  MM_typecode matcode;
  if(mm_read_banner(fptr, &matcode)) {
    logstream(LOG_FATAL) << "Unable to read banner" << std::endl;
  }
  // Screen header type
  if (mm_is_complex(matcode) || !mm_is_matrix(matcode)) {
    logstream(LOG_FATAL) 
      << "Sorry, this application does not support matrixmarket type: "
      <<  mm_typecode_to_str(matcode) << std::endl;
    return false;
  }
  // load the matrix descriptor
  if(mm_read_mtx_crd_size(fptr, &desc.rows, &desc.cols, &desc.nonzeros)) {
    logstream(LOG_FATAL) << "Error reading dimensions" << std::endl;
  }
  std::cout << "Rows:      " << desc.rows << std::endl
            << "Cols:      " << desc.cols << std::endl
            << "Nonzeros:  " << desc.nonzeros << std::endl;
  std::cout << "Constructing all vertices." << std::endl;
  graph.resize(desc.total());
  bool is_square = desc.is_square();

  std::cout << "Adding edges." << std::endl;
  for(size_t i = 0; i < size_t(desc.nonzeros); ++i) {    
    int row = 0, col = 0;  
    double val = 0;

    //regular matrix market format. [from] [to] [val]
    if (parse_type == MATRIX_MARKET_3){ 
      if(fscanf(fptr, "%d %d %lg\n", &row, &col, &val) != 3) {
        logstream(LOG_ERROR) 
          << "Error reading file on line: " << i << std::endl;
        return false;
      }
     //extended matrix market format. [from] [to] [val from->to] [val to->from] [ignored] [ignored]
    } else if (parse_type == MATRIX_MARKET_6){
      double val2, zero, zero1;
      if(fscanf(fptr, "%d %d %lg %lg %lg %lg\n", &row, &col, &val, &val2, &zero, &zero1) != 6) {
        logstream(LOG_FATAL) 
          << "Error reading file " << fname << " on line: " << i << std::endl;
        return false;
      }
      val += val2; //sum up to values to have a single undirected link
    }
    else assert(false);

    --row; --col;

    ASSERT_LT(row, desc.rows);
    ASSERT_LT(col, desc.cols);
    ASSERT_GE(row, 0);
    ASSERT_GE(col, 0);
    const vertex_id_type source = row;
    const vertex_id_type target = col + (is_square ? 0 : desc.rows);
    const edge_data_type edata(val);

    if (debug && desc.nonzeros < 100)
      logstream(LOG_INFO)<<"Adding an edge: " << source << "->" << target << " with val: " << std::endl;

    if(is_square && source == target) 
      graph.vertex_data(source).add_self_edge(val);
    else {
     graph.add_edge(source, target, edata); 
      if (mm_is_symmetric(matcode))
        graph.add_edge(target, source, edata);
    }
  } // end of for loop  
  std::cout << "Graph size:    " << graph.num_edges() << std::endl;
  //graph.finalize();
  return true;
} // end of load matrixmarket graph


template<typename Graph>
bool load_tsv_graph(const std::string& fname,
                    bipartite_graph_descriptor& desc,
                    Graph& graph) {  
  return false;
} // end of laod tsv graph


template<typename Graph>
bool load_graph(const std::string& fname,
                const std::string& format,
                bipartite_graph_descriptor& desc,
                Graph& graph, 
	        int format_type = MATRIX_MARKET_3) {

  if(format == "matrixmarket") 
    return load_matrixmarket_graph(fname, desc, graph, format_type);
  else if(format == "tsv")
    return load_tsv_graph(fname, desc, graph);
  else std::cout << "Invalid file format!" << std::endl;
  return false;
} // end of load graph

template<typename Graph>
bool load_cpp_graph(const std::string& fname,
                const std::string& format,
                bipartite_graph_descriptor& desc,
                Graph& graph, 
	        bool gzip = false,
	        int format_type = MATRIX_MARKET_3) {

  if(format == "matrixmarket") 
    return load_matrixmarket_cpp_graph(fname, desc, graph, gzip, format_type);
  else std::cout << "Invalid file format!" << std::endl;
  return false;
} // end of load graph


template <typename graph_type>
void load_matrix_market_vector(const std::string & filename, const bipartite_graph_descriptor & desc, graph_type & g, int type, bool optional_field)
{
    typedef typename graph_type::vertex_data_type vertex_data;
    
    int ret_code;
    MM_typecode matcode;
    int M, N, nz;   
    int i;

    logstream(LOG_INFO) <<"Going to read matrix market vector from input file: " << filename << std::endl;
  
    FILE * f = open_file(filename.c_str(), "r", optional_field);
    //if optional file not found return
    if (f== NULL && optional_field){
       return;
    }

    if (mm_read_banner(f, &matcode) != 0)
    {
        logstream(LOG_ERROR) << "Could not process Matrix Market banner." << std::endl;
        exit(1);
    }

    /*  This is how one can screen matrix types if their application */
    /*  only supports a subset of the Matrix Market data types.      */

    if (mm_is_complex(matcode) && mm_is_matrix(matcode) && 
            mm_is_sparse(matcode) )
    {
        logstream(LOG_ERROR) << "sorry, this application does not support " << std::endl << 
          "Market Market type: " << mm_typecode_to_str(matcode) << std::endl;
        exit(1);
    }

    /* find out size of sparse matrix .... */

    if ((ret_code = mm_read_mtx_crd_size(f, &M, &N, &nz)) !=0){
       logstream(LOG_ERROR) << "failed to read matrix market cardinality size " << std::endl; 
       exit(1);
    }


    /* NOTE: when reading in doubles, ANSI C requires the use of the "l"  */
    /*   specifier as in "%lg", "%lf", "%le", otherwise errors will occur */
    /*  (ANSI C X3.159-1989, Sec. 4.9.6.2, p. 136 lines 13-15)            */

    int row,col; 
    double val;

    for (i=0; i<nz; i++)
    {
        int rc = fscanf(f, "%d %d %lg\n", &row, &col, &val);
        if (rc != 3){
	  logstream(LOG_FATAL) << "Failed reading input file: " << filename << "Problm at data row " << i << " (not including header and comment lines)" << std::endl;

        }
        row--;  /* adjust from 1-based to 0-based */
        col--;
        //some users have gibrish in text file - better check both I and J are >=0 as well
        assert(row >=0 && row< M);
        assert(col == 0);
        //set observation value
        vertex_data & vdata = g.vertex_data(row);
        vdata.set_val(val, type);
    }
    fclose(f);

}


template<typename Graph>
void load_vector(const std::string& fname,
                   const std::string& format,
                   const bipartite_graph_descriptor& desc,
                   Graph& graph, 
		   int type,
		   bool optional_field) {

  if (format == "matrixmarket"){
     load_matrix_market_vector(fname, desc, graph, type, optional_field);
     return;
  }
  else assert(false); //TODO other formats

}

inline void write_row(int row, int col, double val, FILE * f, bool issparse){
    if (issparse)
      fprintf(f, "%d %d %10.3g\n", row, col, val);
    else fprintf(f, "%10.3g ", val);
}

inline void write_row(int row, int col, int val, FILE * f, bool issparse){
    if (issparse)
      fprintf(f, "%d %d %d\n", row, col, val);
    else fprintf(f, "%d ", val);
}

template<typename T>
inline void set_typecode(MM_typecode & matcore);

template<>
inline void set_typecode<vec>(MM_typecode & matcode){
   mm_set_real(&matcode);
}

template<>
inline void set_typecode<ivec>(MM_typecode & matcode){
  mm_set_integer(&matcode);
}


template<typename vec>
void save_matrix_market_format_vector(const std::string datafile, const vec & output, bool issparse)
{
    MM_typecode matcode;                        
    mm_initialize_typecode(&matcode);
    mm_set_matrix(&matcode);
    mm_set_coordinate(&matcode);

    if (issparse)
       mm_set_sparse(&matcode);
    else mm_set_dense(&matcode);

    set_typecode<vec>(matcode);

    FILE * f = fopen(datafile.c_str(),"w");
    assert(f != NULL);
    mm_write_banner(f, matcode); 
    mm_write_mtx_crd_size(f, output.size(), 1, output.size());

    for (int j=0; j<(int)output.size(); j++){
      write_row(j+1, 1, output[j], f, issparse);
      if (!issparse) 
        fprintf(f, "\n");
    }

    fclose(f);
}

template<typename mat>
void save_matrix_market_format_matrix(const std::string datafile, const mat & output, bool issparse)
{
    MM_typecode matcode;                        
    mm_initialize_typecode(&matcode);
    mm_set_matrix(&matcode);
    mm_set_coordinate(&matcode);

    if (issparse)
      mm_set_sparse(&matcode);
    else mm_set_dense(&matcode);

    set_typecode<vec>(matcode);

    FILE * f = fopen(datafile.c_str(),"w");
    assert(f != NULL);
    mm_write_banner(f, matcode); 
    mm_write_mtx_crd_size(f, output.size(), 1, output.size());

    for (int j=0; j<(int)output.rows(); j++)
      for (int i=0; i< (int)output.cols(); i++){
         write_row(j+1, i+1, get_val(output, i, j), f, issparse);
         if (!issparse && (i == (int)output.cols() - 1))
           fprintf(f, "\n");
      }

    fclose(f);
}



//read a vector from file and return an array
inline double * read_vec(FILE * f, size_t len){
  double * vec = new double[len];
  assert(vec != NULL);
  int rc = fread(vec, sizeof(double), len, f);
  assert(rc == (int)len);
  return vec;
}


//write an output vector to file
template<typename T>
inline void write_vec(const FILE * f, const int len, const T * array){
  int total = 0;
  assert(f != NULL && array != NULL);
  while(total < len){
     int rc = fwrite(array, sizeof(T), len, (FILE*)f);
    if (rc <= 0){
      perror("fwrite");
      logstream(LOG_FATAL) << "Failed writing array" << std::endl; 
    }
    total += rc;
  }
  assert(total == len);
}

//write an output vector to file
inline void write_vec(const FILE * f, const int len, const int * array){
  assert(f != NULL && array != NULL);
  int rc = fwrite(array, sizeof(int), len, (FILE*)f);
  assert(rc == len);
}

inline void write_output_vector_binary(const std::string & datafile, const uint* output, int size){

   FILE * f = open_file(datafile.c_str(), "w");
   std::cout<<"Writing result to file: "<<datafile<<std::endl;
   write_vec(f, size, output);
   fclose(f);
}



template<typename vec>
inline void write_output_vector_binary(const std::string & datafile, const vec& output){

   FILE * f = open_file(datafile.c_str(), "w");
   std::cout<<"Writing result to file: "<<datafile<<std::endl;
   std::cout<<"You can read the file in Matlab using the load_c_gl.m matlab script"<<std::endl;
   write_vec(f, output.size(), &output[0]);
   fclose(f);
}

template<typename mat>
inline void write_output_matrix_binary(const std::string & datafile, const mat& output){

   FILE * f = open_file(datafile.c_str(), "w");
   std::cout<<"Writing result to file: "<<datafile<<std::endl;
   std::cout<<"You can read the file in Matlab using the load_c_gl.m matlab script"<<std::endl;
   write_vec(f, output.size(), data(output));
   fclose(f);
}


template<typename vec>
inline void write_output_vector(const std::string & datafile, const std::string & format, const vec& output, bool issparse){

  if (format == "binary")
    write_output_vector_binary(datafile, output);
  else if (format == "matrixmarket")
    save_matrix_market_format_vector(datafile, output,issparse); 
  else assert(false);
}

template<typename mat>
inline void write_output_matrix(const std::string & datafile, const std::string & format, const mat& output, bool isparse){

  if (format == "binary")
    write_output_matrix_binary(datafile, output);
  else if (format == "matrixmarket")
    save_matrix_market_format_matrix(datafile, output); 
  else assert(false);
}


//read matrix size from a binary file
FILE * load_matrix_metadata(const char * filename, bipartite_graph_descriptor & desc){
   printf("Loading %s\n", filename);
   FILE * f = open_file(filename, "r", false);

   int rc = fread(&desc.rows, sizeof(desc.rows), 1, f);
   assert(rc == 1);
   rc = fread(&desc.cols, sizeof(desc.cols), 1, f);
   assert(rc == 1);
   return f;
}


template<typename Graph>
bool load_binary_graph(const std::string& fname,
                             bipartite_graph_descriptor& desc,
                             Graph& graph) {
  typedef Graph graph_type;
  typedef typename graph_type::vertex_id_type vertex_id_type;
  typedef typename graph_type::edge_data_type edge_data_type;
  typedef matrix_entry<graph_type> matrix_entry_type;

  // Open the file 
  logstream(LOG_INFO) << "Reading matrix market file: " << fname << std::endl;
  FILE* fptr = open_file(fname.c_str(), "r");
  
  // read Matrix market header
  MM_typecode matcode;
  if(mm_read_banner(fptr, &matcode)) {
    logstream(LOG_ERROR) << "Unable to read banner" << std::endl;
    return false;
  }
  // Screen header type
  if (mm_is_complex(matcode) || !mm_is_matrix(matcode)) {
    logstream(LOG_ERROR) 
      << "Sorry, this application does not support matrixmarket type: "
      <<  mm_typecode_to_str(matcode) << std::endl;
    return false;
  }
  // load the matrix descriptor
  if(mm_read_mtx_crd_size(fptr, &desc.rows, &desc.cols, &desc.nonzeros)) {
    logstream(LOG_ERROR) << "Error reading dimensions" << std::endl;
  }
  std::cout << "Rows:      " << desc.rows << std::endl
            << "Cols:      " << desc.cols << std::endl
            << "Nonzeros:  " << desc.nonzeros << std::endl;
  std::cout << "Constructing all vertices." << std::endl;
  graph.resize(desc.total());
  bool is_square = desc.is_square();

  std::cout << "Adding edges." << std::endl;
  for(size_t i = 0; i < size_t(desc.nonzeros); ++i) {    
    int row = 0, col = 0;  
    double val = 0;
    if(fscanf(fptr, "%d %d %lg\n", &row, &col, &val) != 3) {
      logstream(LOG_FATAL) 
        << "Error reading file " << fname << " on line: " << i << std::endl;
    } --row; --col;
    ASSERT_LT(row, desc.rows);
    ASSERT_LT(col, desc.cols);
    ASSERT_GE(row, 0);
    ASSERT_GE(col, 0);
    const vertex_id_type source = row;
    const vertex_id_type target = col + (is_square ? 0 : desc.rows);
    const edge_data_type edata(val);

    if (debug && desc.nonzeros < 100)
      logstream(LOG_INFO)<<"Adding an edge: " << source << "->" << target << " with val: " << std::endl;

    if(is_square && source == target) 
      graph.vertex_data(source).add_self_edge(val);
    else
      graph.add_edge(source, target, edata);
  } // end of for loop  
  std::cout << "Graph size:    " << graph.num_edges() << std::endl;
  //graph.finalize();
  return true;
} // end of load matrixmarket graph

uint array_from_file(std::string filename, uint *& array){
          struct stat sb;
          int fd = open (filename.c_str(), O_RDONLY);
          if (fd == -1) {
                  perror ("open");
                  logstream(LOG_FATAL) << "Failed to open input file: " << filename << std::endl;
          }

          if (fstat (fd, &sb) == -1) {
                  perror ("fstat");
                  logstream(LOG_FATAL) << "Failed to get size of  input file: " << filename << std::endl;
          }

          if (!S_ISREG (sb.st_mode)) {
                  logstream(LOG_FATAL) << "Input file: " << filename 
              << " is not a regular file and can not be mapped " << std::endl;
          }
	  close(fd);
 
	  int toread = sb.st_size/4; 
          array = new uint[toread];
          int total = 0;
	  FILE * f = fopen(filename.c_str(), "r");
          if (f == NULL){
	     perror("fopen");
             logstream(LOG_FATAL) << "Failed to open input file: " << filename << std::endl;
          }
         
          while(total < toread){
	     int rc = fread(array+total, sizeof(uint), toread-total,f);
	     if (rc < 0 ){
	       perror("fread");
               logstream(LOG_FATAL) << "Failed to read from input file: " << filename << std::endl;
	     }
	     total += rc; 
          }
          return sb.st_size;
}


uint mmap_from_file(std::string filename, uint *& array){
          struct stat sb;
          int fd = open (filename.c_str(), O_RDONLY);
          if (fd == -1) {
                  perror ("open");
                  logstream(LOG_FATAL) << "Failed to open input file: " << filename << std::endl;
          }

          if (fstat (fd, &sb) == -1) {
                  perror ("fstat");
                  logstream(LOG_FATAL) << "Failed to get size of  input file: " << filename << std::endl;
          }

          if (!S_ISREG (sb.st_mode)) {
                  logstream(LOG_FATAL) << "Input file: " << filename 
              << " is not a regular file and can not be mapped " << std::endl;
          }

          array = (uint*)mmap (0, sb.st_size, PROT_READ, MAP_SHARED, fd, 0);
          if (array == MAP_FAILED) {
                  perror ("mmap");
                  logstream(LOG_FATAL) << "Failed to map input file: " << filename << std::endl;
          }
          return sb.st_size;
}



// type Graph should be graph2
template <typename Graph>
void save_to_bin(std::string filename, Graph& graph) {
  typedef typename Graph::vertex_id_type vertex_id_type;
  typedef typename Graph::edge_id_type edge_id_type;

  uint* nodes = new uint[graph.num_vertices()+1];
  uint* innodes = new uint[graph.num_vertices()+1];
  uint* edges = new uint[graph.num_edges()];
  uint* inedges = new uint[graph.num_edges()];

  const std::vector<vertex_id_type>& _nodes = graph.get_out_index_storage();
  const std::vector<vertex_id_type>& _innodes = graph.get_in_index_storage();
  const std::vector<edge_id_type>& _edges = graph.get_out_edge_storage();
  const std::vector<edge_id_type>& _inedges = graph.get_in_edge_storage();

  std::copy(_nodes.begin(), _nodes.end(), nodes);
  std::copy(_innodes.begin(), _innodes.end(), innodes);

  nodes[graph.num_vertices()] = graph.num_edges();
  innodes[graph.num_vertices()] = graph.num_edges();

  std::copy(_edges.begin(), _edges.end(), edges);
  std::copy(_inedges.begin(), _inedges.end(), inedges);

  write_output_vector_binary(filename + ".bin.nodes", nodes, graph.num_vertices()+1);
  write_output_vector_binary(filename + "-r.bin.nodes", innodes, graph.num_vertices()+1);
  write_output_vector_binary(filename + ".bin.edges", edges, graph.num_edges());
  write_output_vector_binary(filename + "-r.bin.edges", inedges, graph.num_edges());
}


#include <graphlab/macros_undef.hpp>
#endif // end of matrix_loader_hpp<|MERGE_RESOLUTION|>--- conflicted
+++ resolved
@@ -85,18 +85,11 @@
   if ( fs::exists(dir_path) && fs::is_directory(dir_path)) {
     for( fs::directory_iterator dir_iter(dir_path) ; dir_iter != end_iter ; ++dir_iter) {
       if (fs::is_regular_file(dir_iter->status()) ) {
-<<<<<<< HEAD
-#if BOOST_FILESYSTEM_VERSION >= 3
-        ret.push_back(dir_iter->path().filename().string());
+        std::string filename;
+#if BOOST_FILESYSTEM_VERSION >= 3 
+        filename = dir_iter->path().filename().string();
 #else
-        ret.push_back(dir_iter->leaf());
-=======
-        std::string filename;
-#if BOOST_FILESYSTEM_VERSION == 2 
         filename = dir_iter->leaf();
-#else
-        filename = dir_iter->path().filename().string();
->>>>>>> 9ddb8a99
 #endif
         if (prefix.size() > 0 && !boost::starts_with(filename,prefix)) 
           continue;
