/**  
 * Copyright (c) 2009 Carnegie Mellon University. 
 *     All rights reserved.
 *
 *  Licensed under the Apache License, Version 2.0 (the "License");
 *  you may not use this file except in compliance with the License.
 *  You may obtain a copy of the License at
 *
 *      http://www.apache.org/licenses/LICENSE-2.0
 *
 *  Unless required by applicable law or agreed to in writing,
 *  software distributed under the License is distributed on an "AS
 *  IS" BASIS, WITHOUT WARRANTIES OR CONDITIONS OF ANY KIND, either
 *  express or implied.  See the License for the specific language
 *  governing permissions and limitations under the License.
 *
 * For more about this software visit:
 *
 *      http://www.graphlab.ml.cmu.edu
 *
 */



#include <vector>
#include <string>
#include <fstream>

#include <distributed_graphlab.hpp>
#include <graphlab/engine/distributed_synchronous_engine.hpp>


#include <graphlab/util/stl_util.hpp>
#include <graphlab/macros_def.hpp>



struct vertex_data : public graphlab::IS_POD_TYPE {
  uint32_t nupdates;
  double value, old_value;
  vertex_data(double value = 1) : 
    nupdates(0), value(value), old_value(0) { }
}; // End of vertex data

std::ostream& operator<<(std::ostream& out, const vertex_data& vdata) {
  return out << "Rank=" << vdata.value;
}

struct edge_data : public graphlab::IS_POD_TYPE { }; // End of edge data


typedef graphlab::distributed_graph<vertex_data, edge_data> graph_type;


//! Global random reset probability
double RESET_PROB = 0.15;

//! Global accuracy tolerance
double ACCURACY = 1e-5;

/**
 * The factorized page rank update function
 */
class factorized_pagerank : 
  public graphlab::iupdate_functor<graph_type, factorized_pagerank>,
  public graphlab::IS_POD_TYPE {
private:
  double accum;
public:
  factorized_pagerank(const double& accum = 0) : accum(accum) { }
  double accumrity() const { return accum; }
  void operator+=(const factorized_pagerank& other) { accum += other.accum; }
  bool is_factorizable() const { return true; }
  consistency_model consistency() const { return graphlab::DEFAULT_CONSISTENCY; }
  consistency_model gather_consistency() { return graphlab::EDGE_CONSISTENCY; }
  consistency_model scatter_consistency() { return graphlab::NULL_CONSISTENCY; }
  edge_set gather_edges() const { return graphlab::IN_EDGES; }
  edge_set scatter_edges() const {
    return (accum > ACCURACY)? graphlab::OUT_EDGES : graphlab::NO_EDGES;
  }

  // Reset the accumulator before running the gather
  void init_gather(iglobal_context_type& context) { accum = 0; }

  // Run the gather operation over all in edges
  void gather(icontext_type& context, const edge_type& edge) {
    const size_t num_out_edges = context.num_out_edges(edge.source());
    ASSERT_EQ(edge.target(), context.vertex_id());
    ASSERT_GT(num_out_edges, 0);
    const double weight =  1.0 / double(num_out_edges);
    accum += context.const_vertex_data(edge.source()).value * weight;
  } // end of gather

  // Merge two factorized_pagerank accumulators after running gather
  void merge(const factorized_pagerank& other) { accum += other.accum; }

  // Update the center vertex
  void apply(icontext_type& context) {
    vertex_data& vdata = context.vertex_data(); ++vdata.nupdates;
    vdata.value =  RESET_PROB + (1 - RESET_PROB) * accum;
    const size_t num_out_edges = context.num_out_edges(context.vertex_id());
    if(num_out_edges > 0) {
      const double weight =  1.0 / double(num_out_edges);
      accum = std::fabs(vdata.value - vdata.old_value) * weight;
      if(accum > ACCURACY) vdata.old_value = vdata.value;
    }
  } // end of apply

  // Reschedule neighbors 
  void scatter(icontext_type& context, const edge_type& edge) {
    context.schedule(edge.target(), factorized_pagerank(accum));
  } // end of scatter
}; // end of factorized_pagerank update functor
SERIALIZABLE_POD(factorized_pagerank);


#if defined(FSCOPE)
<<<<<<< HEAD
typedef graphlab::distributed_fscope_engine<graph_type, factorized_pagerank> 
engine_type;
#elif defined(EXPERIMENTAL_LOCKING_3)
typedef graphlab::distributed_engine3<graph_type, factorized_pagerank> engine_type;
=======
typedef graphlab::distributed_fscope_engine<graph_type, factorized_pagerank> engine_type;
#elif defined(SYNCHRONOUS_ENGINE)
typedef graphlab::distributed_synchronous_engine<graph_type, factorized_pagerank> engine_type;
>>>>>>> 9710b9ef
#else
typedef graphlab::distributed_engine<graph_type, factorized_pagerank> engine_type;
#endif



int main(int argc, char** argv) {
  //global_logger().set_log_level(LOG_DEBUG);
  //global_logger().set_log_to_console(true);

  ///! Initialize control plain using mpi
  graphlab::mpi_tools::init(argc, argv);
  graphlab::dc_init_param rpc_parameters;
  graphlab::init_param_from_mpi(rpc_parameters);
  graphlab::distributed_control dc(rpc_parameters);
 

  // Parse command line options -----------------------------------------------
  graphlab::command_line_options clopts("PageRank algorithm.");
  clopts.use_distributed_options();
  std::string graph_dir; 
  std::string format = "adj";
  clopts.attach_option("graph", &graph_dir, graph_dir,
                       "The graph file.  If none is provided "
                       "then a toy graph will be created");
  clopts.add_positional("graph");
  clopts.attach_option("format", &format, format,
                       "The graph file format: {metis, snap, tsv, adj, bin}");
  size_t ring = 0;
  clopts.attach_option("ring", &ring, ring,
                       "The size of the ring. " 
                       "If ring=0 then the graph file is used.");
  size_t randomconnect = 0;
  clopts.attach_option("randomconnect", &randomconnect, randomconnect,
                       "The size of a randomly connected network. "
                       "If randomconnect=0 then the graph file is used.");
  bool output = false;
  clopts.attach_option("output", &output, output,
                       "Output results");
  clopts.attach_option("accuracy", &ACCURACY, ACCURACY,
                       "residual termination threshold");
  clopts.attach_option("resetprob", &RESET_PROB, RESET_PROB,
                       "Random reset probability"); 

  bool savebin = false;
  clopts.attach_option("savebin", &savebin, savebin,
                       "Option to save the graph as binary\n");

  std::string binpath = "./";
  std::string binprefix = "x";
  clopts.attach_option("binpath", &binpath, binpath,
                       "The path for save binary file\n");
  clopts.attach_option("binprefix", &binprefix, binprefix,
                       "The prefix for load/save binary file\n");

  if(!clopts.parse(argc, argv)) {
    std::cout << "Error in parsing command line arguments." << std::endl;
    return EXIT_FAILURE;
  }

  std::cout << dc.procid() << ": Starting." << std::endl;
  graphlab::timer timer; timer.start();
  graph_type graph(dc, clopts);
  if(ring > 0) {
    if(dc.procid() == 0) {
      for(size_t i = 0; i < ring; ++i) graph.add_edge(i, i + 1);      
      graph.add_edge(ring, 0);
    }
  } else if(randomconnect > 0) {
    if(dc.procid() == 0) {
      for(size_t i = 0; i < randomconnect; ++i) {
        std::vector<bool> v(randomconnect, false);
        v[i] = true;
        for (size_t r = 0; r < randomconnect /2 ; ++r) {
          size_t t = graphlab::random::rand() % randomconnect;
          if (v[t] == false) {
            graph.add_edge(i, t);
            v[t] = true;
          }
        }
      }
    }
  } if (format=="bin") {
    logstream(LOG_INFO) << "Load graph from binary." << std::endl;
    graph.load(graph_dir, binprefix);
    dc.barrier();
  } else {
    std::vector<std::string> graph_files;
    if(boost::starts_with(graph_dir, "hdfs://")) {
      graphlab::hdfs hdfs;
      graph_files = hdfs.list_files(graph_dir);
    } else {
      graphlab::fs_util::list_files_with_prefix(graph_dir, "", graph_files);
      for(size_t i = 0; i < graph_files.size(); ++i)
        graph_files[i] = graph_dir + graph_files[i];
    }
    std::sort(graph_files.begin(), graph_files.end());
    for(size_t i = 0; i < graph_files.size(); ++i) {
      if (i % dc.numprocs() == dc.procid()) {
        std::cout << "Loading graph from structure file: " 
                  << graph_files[i] << std::endl;
        const bool success = 
          graphlab::graph_ops::load_structure(graph_files[i], format, graph);
        ASSERT_TRUE(success);
      }
    }
  }
  std::cout << dc.procid() << ": Enter Finalize" << std::endl;
  graph.finalize();
  std::cout << " ===============================================================" 
            << std::endl;
  std::cout << dc.procid() << ": Finished in " << timer.current_time() << std::endl;

  if(dc.procid() == 0){
    std::cout
      << "========== Complete Graph Statistics " << dc.procid() 
      << " ==============="
      << "\n Num vertices: " << graph.num_vertices()
      << "\n Num edges: " << graph.num_edges()
      << "\n Num replica: " << graph.num_replicas()
      << "\n Replica to vertex ratio: " 
      << float(graph.num_replicas())/graph.num_vertices()
      << "\n --------------------------------------------" 
      << "\n Num local own vertices: " << graph.num_local_own_vertices()
      << "\n Num local vertices: " << graph.num_local_vertices()
      << "\n Replica to own ratio: " 
      << (float)graph.num_local_vertices()/graph.num_local_own_vertices()
      << "\n Num local edges: " << graph.num_local_edges()
      //<< "\n Begin edge id: " << graph.global_eid(0)
      << "\n Edge balance ratio: " << (float)graph.num_local_edges()/graph.num_edges()
      << std::endl;
  }

  if (savebin) {
    graph.save(binpath, binprefix);
  }


  std::cout << dc.procid() << ": Creating engine" << std::endl;
  engine_type engine(dc, graph, clopts.get_ncpus());
  std::cout << dc.procid() << ": Intializing engine" << std::endl;
  engine.set_options(clopts);
  engine.initialize();
  std::cout << dc.procid() << ": Scheduling all" << std::endl;
  engine.schedule_all(factorized_pagerank(1.0));
  dc.full_barrier();
  
  // Run the PageRank ---------------------------------------------------------

  std::cout << "Running pagerank!" << std::endl;
  timer.start();
  engine.start();  // Run the engine

  const double runtime = timer.current_time();
  std::cout << "Graphlab finished, runtime: " << runtime << " seconds." 
            << std::endl
            << "Updates executed: " << engine.last_update_count() 
            << std::endl
            << "Update Rate (updates/second): " 
            << engine.last_update_count() / runtime
            << std::endl;


  
  if (output) {
    std::string fname = "results_";
    fname = fname + graphlab::tostr((size_t)dc.procid());
    std::ofstream fout(fname.c_str());
    for (size_t i = 0;i < graph.get_local_graph().num_vertices(); ++i) {
      if (graph.l_get_vertex_record(i).owner == dc.procid()) {
        fout << graph.l_get_vertex_record(i).gvid << "\t" 
             << graph.l_get_vertex_record(i).num_in_edges + 
          graph.l_get_vertex_record(i).num_out_edges << "\t" 
             << graph.get_local_graph().vertex_data(i).value << "\t"
             << graph.get_local_graph().vertex_data(i).nupdates << "\n";
      }
    }
  }
  /*
    if (output) {
    std::string fname = "results_local_";
    fname = fname + graphlab::tostr((size_t)dc.procid());
    std::ofstream fout(fname.c_str());
    for (size_t i = 0;i < graph.get_local_graph().num_vertices(); ++i) {
    fout << graph.l_get_vertex_record(i).gvid << "\t" 
    << graph.l_get_vertex_record(i).num_in_edges + 
    graph.l_get_vertex_record(i).num_out_edges << "\t" 
    << graph.get_local_graph().vertex_data(i).value << "\t"
    << graph.get_local_graph().vertex_data(i).nupdates << "\n";
    }
    } */

/*  if (output) {
    std::string fname = "adj_";
    fname = fname + graphlab::tostr((size_t)dc.procid());
    std::ofstream fout(fname.c_str());
    typedef graph_type::local_graph_type::edge_type etype;

    for (size_t i = 0;i < graph.get_local_graph().num_vertices(); ++i) {
      foreach(graph_type::edge_type e, graph.l_in_edges(i)) {
        fout << e.source() << "\t" << e.target() << "\n";
      }
    }
  } */
  

  graphlab::mpi_tools::finalize();
  return EXIT_SUCCESS;
} // End of main

<|MERGE_RESOLUTION|>--- conflicted
+++ resolved
@@ -115,16 +115,9 @@
 
 
 #if defined(FSCOPE)
-<<<<<<< HEAD
-typedef graphlab::distributed_fscope_engine<graph_type, factorized_pagerank> 
-engine_type;
-#elif defined(EXPERIMENTAL_LOCKING_3)
-typedef graphlab::distributed_engine3<graph_type, factorized_pagerank> engine_type;
-=======
 typedef graphlab::distributed_fscope_engine<graph_type, factorized_pagerank> engine_type;
 #elif defined(SYNCHRONOUS_ENGINE)
 typedef graphlab::distributed_synchronous_engine<graph_type, factorized_pagerank> engine_type;
->>>>>>> 9710b9ef
 #else
 typedef graphlab::distributed_engine<graph_type, factorized_pagerank> engine_type;
 #endif
@@ -304,18 +297,18 @@
     }
   }
   /*
-    if (output) {
+  if (output) {
     std::string fname = "results_local_";
     fname = fname + graphlab::tostr((size_t)dc.procid());
     std::ofstream fout(fname.c_str());
     for (size_t i = 0;i < graph.get_local_graph().num_vertices(); ++i) {
-    fout << graph.l_get_vertex_record(i).gvid << "\t" 
-    << graph.l_get_vertex_record(i).num_in_edges + 
-    graph.l_get_vertex_record(i).num_out_edges << "\t" 
-    << graph.get_local_graph().vertex_data(i).value << "\t"
-    << graph.get_local_graph().vertex_data(i).nupdates << "\n";
-    }
-    } */
+      fout << graph.l_get_vertex_record(i).gvid << "\t" 
+           << graph.l_get_vertex_record(i).num_in_edges + 
+        graph.l_get_vertex_record(i).num_out_edges << "\t" 
+           << graph.get_local_graph().vertex_data(i).value << "\t"
+           << graph.get_local_graph().vertex_data(i).nupdates << "\n";
+    }
+  } */
 
 /*  if (output) {
     std::string fname = "adj_";
