--- conflicted
+++ resolved
@@ -31,14 +31,7 @@
 
 
 
-<<<<<<< HEAD
-#ifdef USE_VID64
-  /// Identifier type of a vertex which is globally consistent. Guaranteed to be integral
-  typedef uint64_t vertex_id_type;
-#else
-=======
 #ifdef USE_VID32
->>>>>>> ffc8ec4e
   /// Identifier type of a vertex which is globally consistent. Guaranteed to be integral
   typedef uint32_t vertex_id_type;
 #else
