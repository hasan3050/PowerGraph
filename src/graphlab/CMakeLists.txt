project(GraphLab)

subdirs(
 distributed
 engine
 extern
 graph
<<<<<<< HEAD
=======
 gpu
 distributed
>>>>>>> 1c2bcee2
 logger
 monitoring
 parallel
 schedulers
 scope
 serialization
 shared_data
 tasks
 util)
  

add_library(graphlab STATIC
  logger/logger.cpp
  factors/table_factor.cpp
  factors/binary_factor.cpp
  factors/unary_factor.cpp
  parallel/pthread_tools.cpp
  serialization/iarchive.cpp
  serialization/oarchive.cpp
  util/timer.cpp
  util/generics/any.cpp
  util/command_line_options.cpp)



target_link_libraries(graphlab graphlab_metis)


INSTALL(TARGETS graphlab ARCHIVE DESTINATION lib)


# if(MPI_FOUND)
#   add_library(graphlab_dist STATIC
#     distributed/distributed_control.cpp
#     distributed/dc_send.cpp
#     distributed/dc_receive.cpp
#     distributed/dc_internal.cpp
#     distributed/distributed_hash_table.cpp
#     distributed/distributed_terminator.cpp
#     distributed/metrics/distributed_metrics.cpp
#   )

#   # TARGET_LINK_LIBRARIES(graphlab_dist ${MPI_LIBRARY}
#   #  ${MPI_EXTRA_LIBRARY} rt)

#   TARGET_LINK_LIBRARIES(graphlab_dist ${MPI_LIBRARY}
#     ${MPI_EXTRA_LIBRARY} )
#   set_property(TARGET graphlab_dist APPEND PROPERTY COMPILE_FLAGS -I${MPI_INCLUDE_PATH})
# endif(MPI_FOUND)<|MERGE_RESOLUTION|>--- conflicted
+++ resolved
@@ -5,11 +5,7 @@
  engine
  extern
  graph
-<<<<<<< HEAD
-=======
  gpu
- distributed
->>>>>>> 1c2bcee2
  logger
  monitoring
  parallel
